--- conflicted
+++ resolved
@@ -1,5 +1,4 @@
 
-<<<<<<< HEAD
     Changed the xml::node::node(name, content) constructor so that it doesn't
     create a child text node if the content is empty.
 
@@ -10,8 +9,8 @@
     will throw only this or derived exception, with the exception of
     std::bad_alloc(), which is still thrown when appropriate.
 
-    Fixed compilation with Sun Studio compiler.
-=======
+    Added xml::node::clear() method.
+
 Version 0.6.3
 
     Fixed compilation with Sun Studio compiler; miscellaneous other build
@@ -20,11 +19,6 @@
     Better error reporting when xml::tree_parser input file doesn't exist.
 
     Added convenience script for getting dependencies on Windows.
->>>>>>> 22ef7676
-
-    Added xml::node::clear() method.
-
-    Better error reporting when xml::tree_parser input file doesn't exist.
 
 Version 0.6.2
 
